--- conflicted
+++ resolved
@@ -29,7 +29,6 @@
 - Don't infer requirements or create workarounds unless asked
 - Put documentation content in comment replies, not separate files, unless asked
 - Avoid sycophancy, favor objectiveness
-<<<<<<< HEAD
 
 ## Change Logging
 
@@ -53,18 +52,4 @@
 - If you run into the message "Are you sure you want to continue connecting (yes/no/[fingerprint])?", type "yes" and make sure to "press enter"
 - Don't create any command line interfaces unless explicitly requested
 - If the SSH bash output gets too long and unwieldy, you can log out and recreate the SSH connection to refresh the terminal text
-- Never echo secrets such as the private SSH key
-
-=======
->>>>>>> 0b0df6a3
-
-## Change Logging
-
-- Each time you generate code, note the changes in CHANGELOG.md
-- Follow semantic versioning guidelines
-- Include date and description of changes
-
-## Coding Agent
-
-- Set environment variables `PIP_TIMEOUT=100` and `PIP_RETRIES=2` prior to `conda` or `pip` installs
-- Include plots directly in your comment reply via `![image name](https://github.com/<user/org>/<repo>/blob/<commit-id>/<filename>?raw=true)`. For provenance, ensure you use the specific commit, not the branch name+- Never echo secrets such as the private SSH key